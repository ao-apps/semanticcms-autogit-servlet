--- conflicted
+++ resolved
@@ -66,17 +66,10 @@
     </p>
     <section:nav label="Project Links">
       <ul>
-<<<<<<< HEAD
         <li><core:link page="/">Project Home</core:link></li>
         <li><core:link page="changelog">Changelog</core:link></li>
         <li><core:link page="apidocs/">API Docs</core:link></li>
-        <li><ao:a href="https://central.sonatype.com/artifact/${ao:encodeURIComponent('@{project.groupId}')}/${ao:encodeURIComponent('@{documented.artifactId}')}">Maven Central Repository</ao:a></li>
-=======
-        <li><core:link page="index.jspx">Project Home</core:link></li>
-        <li><core:link page="changelog.jspx">Changelog</core:link></li>
-        <li><core:link page="apidocs/index.jspx">API Docs</core:link></li>
         <li><ao:a href="https://central.sonatype.com/artifact/${ao:encodeURIComponent('@{project.groupId}')}/${ao:encodeURIComponent('@{documented.artifactId}')}">Central Repository</ao:a></li>
->>>>>>> 061299c2
         <li><ao:a href="@{project.scm.url}">GitHub</ao:a></li>
       </ul>
     </section:nav>

--- conflicted
+++ resolved
@@ -163,11 +163,7 @@
     <dependencies>
       <!-- Direct -->
       <dependency>
-<<<<<<< HEAD
         <groupId>com.aoapps</groupId><artifactId>ao-badges</artifactId><version>2.0.0-SNAPSHOT<!-- ${POST-SNAPSHOT} --></version>
-=======
-        <groupId>com.aoapps</groupId><artifactId>ao-badges</artifactId><version>1.9.0${POST-SNAPSHOT}</version>
->>>>>>> 40e6d854
       </dependency>
       <dependency>
         <groupId>com.aoapps</groupId><artifactId>ao-net-types</artifactId><version>2.0.2${POST-SNAPSHOT}</version>

<?xml version="1.0" encoding="UTF-8"?>
<!--
semanticcms-autogit-servlet - SemanticCMS automatic Git in a Servlet environment.
Copyright (C) 2016, 2017, 2018, 2019, 2020, 2021, 2022  AO Industries, Inc.
    support@aoindustries.com
    7262 Bull Pen Cir
    Mobile, AL 36695

This file is part of semanticcms-autogit-servlet.

semanticcms-autogit-servlet is free software: you can redistribute it and/or modify
it under the terms of the GNU Lesser General Public License as published by
the Free Software Foundation, either version 3 of the License, or
(at your option) any later version.

semanticcms-autogit-servlet is distributed in the hope that it will be useful,
but WITHOUT ANY WARRANTY; without even the implied warranty of
MERCHANTABILITY or FITNESS FOR A PARTICULAR PURPOSE.  See the
GNU Lesser General Public License for more details.

You should have received a copy of the GNU Lesser General Public License
along with semanticcms-autogit-servlet.  If not, see <https://www.gnu.org/licenses/>.
-->
<project xmlns="http://maven.apache.org/POM/4.0.0" xmlns:xsi="http://www.w3.org/2001/XMLSchema-instance" xsi:schemaLocation="http://maven.apache.org/POM/4.0.0 http://maven.apache.org/maven-v4_0_0.xsd">
  <modelVersion>4.0.0</modelVersion>

  <parent>
<<<<<<< HEAD
    <groupId>com.semanticcms</groupId><artifactId>semanticcms-parent</artifactId><version>2.0.0-SNAPSHOT</version>
=======
    <groupId>com.semanticcms</groupId><artifactId>semanticcms-parent</artifactId><version>1.16.0-POST-SNAPSHOT</version>
>>>>>>> d6f0628b
    <relativePath>../../../parent/pom.xml</relativePath>
  </parent>

  <groupId>com.semanticcms</groupId><artifactId>semanticcms-autogit-servlet-book</artifactId><version>2.0.0-SNAPSHOT</version>
  <packaging>bundle</packaging>

  <properties>
    <module.name>com.semanticcms.autogit.servlet.book</module.name>
    <!-- These values are copied from the project being documented -->
    <documented.artifactId>semanticcms-autogit-servlet</documented.artifactId>
    <documented.name>SemanticCMS AutoGit Servlet</documented.name>
    <documented.description>SemanticCMS automatic Git in a Servlet environment.</documented.description>

    <description.html><![CDATA[Documentation for <a target="${javadoc.target}" href="${project.url}">${documented.name}</a> in <a target="${javadoc.target}" href="https://semanticcms.com/">SemanticCMS</a> format.]]></description.html>
  </properties>

  <name>SemanticCMS AutoGit Servlet Book</name>
  <url>https://semanticcms.com/autogit/servlet/</url>
  <description>Documentation for SemanticCMS AutoGit Servlet in SemanticCMS format.</description>
  <inceptionYear>2016</inceptionYear>

  <licenses>
    <license>
      <name>GNU General Lesser Public License (LGPL) version 3.0</name>
      <url>https://www.gnu.org/licenses/lgpl-3.0.txt</url>
      <distribution>repo</distribution>
    </license>
  </licenses>

  <organization>
    <name>AO Industries, Inc.</name>
    <url>https://aoindustries.com/</url>
  </organization>

  <developers>
    <developer>
      <name>AO Industries, Inc.</name>
      <email>support@aoindustries.com</email>
      <url>https://aoindustries.com/</url>
      <organization>AO Industries, Inc.</organization>
      <organizationUrl>https://aoindustries.com/</organizationUrl>
    </developer>
  </developers>

  <scm>
    <connection>scm:git:git://github.com/ao-apps/semanticcms-autogit-servlet.git</connection>
    <developerConnection>scm:git:git@github.com:ao-apps/semanticcms-autogit-servlet.git</developerConnection>
    <url>https://github.com/ao-apps/semanticcms-autogit-servlet</url>
    <tag>HEAD</tag>
  </scm>

  <issueManagement>
    <system>GitHub Issues</system>
    <url>https://github.com/ao-apps/semanticcms-autogit-servlet/issues</url>
  </issueManagement>

  <ciManagement>
    <system>Jenkins</system>
    <url>https://jenkins.aoindustries.com/job/ao/job/semanticcms/job/autogit/job/servlet-book/</url>
  </ciManagement>
  <!-- Only one allowed in POM:
  <ciManagement>
    <system>GitHub Actions</system>
    <url>https://github.com/ao-apps/semanticcms-autogit-servlet/actions</url>
  </ciManagement>
  -->

  <repositories>
    <!-- Repository required here, too, so can find parent -->
    <repository>
      <id>sonatype-nexus-snapshots</id>
      <name>Sonatype Nexus Snapshots</name>
      <url>https://oss.sonatype.org/content/repositories/snapshots</url>
      <releases>
        <enabled>false</enabled>
      </releases>
      <snapshots>
        <checksumPolicy>fail</checksumPolicy>
      </snapshots>
    </repository>
  </repositories>

  <build>
    <plugins>
      <plugin>
        <groupId>org.apache.maven.plugins</groupId><artifactId>maven-dependency-plugin</artifactId>
        <configuration>
          <usedDependencies>
            <!-- JSP Only -->
            <dependency>com.aoapps:ao-taglib</dependency>
            <dependency>com.semanticcms:semanticcms-changelog-taglib</dependency>
            <dependency>com.semanticcms:semanticcms-core-taglib</dependency>
            <dependency>com.semanticcms:semanticcms-section-taglib</dependency>
            <dependency>org.apache.taglibs:taglibs-standard-spec</dependency>
            <!-- Direct -->
            <dependency>javax.servlet.jsp:javax.servlet.jsp-api</dependency>
            <!-- Runtime Direct -->
            <dependency>com.semanticcms:semanticcms-core-pages-jspx</dependency>
            <dependency>org.apache.taglibs:taglibs-standard-impl</dependency>
          </usedDependencies>
          <ignoredDependencies>
            <!-- No "module-info.java" in some release builds -->
            <dependency>com.aoapps:ao-badges</dependency>
            <dependency>com.aoapps:ao-web-resources-registry</dependency>
          </ignoredDependencies>
        </configuration>
      </plugin>
    </plugins>
  </build>

  <profiles>
    <profile>
      <id>release</id>
      <build>
        <plugins>
          <plugin>
            <groupId>org.apache.felix</groupId><artifactId>maven-bundle-plugin</artifactId>
            <configuration>
              <instructions>
                <!--
                  Releases use "Automatic-Module-Name" instead of "module-info.java"
                  since has direct dependencies that are not yet modularized.
                -->
                <Automatic-Module-Name>${module.name}</Automatic-Module-Name>
                <Private-Package>!.</Private-Package>
              </instructions>
            </configuration>
          </plugin>
        </plugins>
      </build>
    </profile>
  </profiles>

  <dependencyManagement>
    <dependencies>
      <!-- Direct -->
      <dependency>
<<<<<<< HEAD
        <groupId>com.aoapps</groupId><artifactId>ao-badges</artifactId><version>2.0.0-SNAPSHOT<!-- ${POST-SNAPSHOT} --></version>
=======
        <groupId>com.aoapps</groupId><artifactId>ao-badges</artifactId><version>1.10.0${POST-SNAPSHOT}</version>
>>>>>>> d6f0628b
      </dependency>
      <dependency>
        <groupId>com.aoapps</groupId><artifactId>ao-net-types</artifactId><version>2.0.2${POST-SNAPSHOT}</version>
      </dependency>
      <dependency>
        <groupId>com.aoapps</groupId><artifactId>ao-servlet-util</artifactId><version>5.2.0${POST-SNAPSHOT}</version>
      </dependency>
      <dependency>
        <groupId>com.aoapps</groupId><artifactId>ao-taglib</artifactId><version>7.2.1${POST-SNAPSHOT}</version>
      </dependency>
      <!-- javaee-web-api-bom: <groupId>javax.servlet</groupId><artifactId>javax.servlet-api</artifactId> -->
      <!-- javaee-web-api-bom: <groupId>javax.servlet.jsp</groupId><artifactId>javax.servlet.jsp-api</artifactId> -->
      <dependency>
        <groupId>com.semanticcms</groupId><artifactId>semanticcms-changelog-taglib</artifactId><version>2.0.0-SNAPSHOT<!-- ${POST-SNAPSHOT} --></version>
      </dependency>
      <dependency>
        <groupId>com.semanticcms</groupId><artifactId>semanticcms-core-taglib</artifactId><version>2.0.0-SNAPSHOT<!-- ${POST-SNAPSHOT} --></version>
      </dependency>
      <dependency>
        <groupId>com.semanticcms</groupId><artifactId>semanticcms-section-taglib</artifactId><version>2.0.0-SNAPSHOT<!-- ${POST-SNAPSHOT} --></version>
      </dependency>
      <!-- javaee-web-api-bom: <groupId>org.apache.taglibs</groupId><artifactId>taglibs-standard-spec</artifactId> -->
      <!-- Transitive -->
      <dependency>
        <groupId>com.aoapps</groupId><artifactId>ao-collections</artifactId><version>3.0.0${POST-SNAPSHOT}</version>
      </dependency>
      <dependency>
        <groupId>com.aoapps</groupId><artifactId>ao-concurrent</artifactId><version>4.0.5${POST-SNAPSHOT}</version>
      </dependency>
      <dependency>
        <groupId>com.aoapps</groupId><artifactId>ao-encoding</artifactId><version>7.0.0${POST-SNAPSHOT}</version>
      </dependency>
      <dependency>
        <groupId>com.aoapps</groupId><artifactId>ao-encoding-servlet</artifactId><version>4.2.0${POST-SNAPSHOT}</version>
      </dependency>
      <dependency>
        <groupId>com.aoapps</groupId><artifactId>ao-encoding-taglib</artifactId><version>4.0.0${POST-SNAPSHOT}</version>
      </dependency>
      <dependency>
        <groupId>com.aoapps</groupId><artifactId>ao-fluent-html</artifactId><version>0.7.0${POST-SNAPSHOT}</version>
      </dependency>
      <dependency>
        <groupId>com.aoapps</groupId><artifactId>ao-fluent-html-any</artifactId><version>0.7.0${POST-SNAPSHOT}</version>
      </dependency>
      <dependency>
        <groupId>com.aoapps</groupId><artifactId>ao-fluent-html-servlet</artifactId><version>0.7.0${POST-SNAPSHOT}</version>
      </dependency>
      <dependency>
        <groupId>com.aoapps</groupId><artifactId>ao-hodgepodge</artifactId><version>5.1.0${POST-SNAPSHOT}</version>
      </dependency>
      <dependency>
        <groupId>com.aoapps</groupId><artifactId>ao-io-buffer</artifactId><version>4.1.0${POST-SNAPSHOT}</version>
      </dependency>
      <dependency>
        <groupId>com.aoapps</groupId><artifactId>ao-lang</artifactId><version>5.2.0${POST-SNAPSHOT}</version>
      </dependency>
      <dependency>
        <groupId>com.aoapps</groupId><artifactId>ao-servlet-filter</artifactId><version>3.0.2${POST-SNAPSHOT}</version>
      </dependency>
      <dependency>
        <groupId>com.aoapps</groupId><artifactId>ao-servlet-last-modified</artifactId><version>2.0.1${POST-SNAPSHOT}</version>
      </dependency>
      <dependency>
        <groupId>com.aoapps</groupId><artifactId>ao-servlet-subrequest</artifactId><version>2.0.0${POST-SNAPSHOT}</version>
      </dependency>
      <dependency>
        <groupId>com.aoapps</groupId><artifactId>ao-tempfiles</artifactId><version>3.0.2${POST-SNAPSHOT}</version>
      </dependency>
      <dependency>
        <groupId>com.aoapps</groupId><artifactId>ao-tempfiles-servlet</artifactId><version>3.0.0${POST-SNAPSHOT}</version>
      </dependency>
      <dependency>
        <groupId>com.aoapps</groupId><artifactId>ao-tlds</artifactId><version>2.0.0${POST-SNAPSHOT}</version>
      </dependency>
      <dependency>
        <groupId>com.aoapps</groupId><artifactId>ao-web-resources-registry</artifactId><version>0.4.0${POST-SNAPSHOT}</version>
      </dependency>
      <dependency>
        <groupId>com.aoapps</groupId><artifactId>ao-web-resources-servlet</artifactId><version>0.5.0${POST-SNAPSHOT}</version>
      </dependency>
      <dependency>
        <groupId>org.apache.commons</groupId><artifactId>commons-lang3</artifactId><version>3.12.0</version>
      </dependency>
      <!-- javaee-web-api-bom: <groupId>javax.el</groupId><artifactId>javax.el-api</artifactId> -->
      <dependency>
        <groupId>joda-time</groupId><artifactId>joda-time</artifactId><version>2.12.2</version>
      </dependency>
      <dependency>
        <groupId>com.semanticcms</groupId><artifactId>semanticcms-core-controller</artifactId><version>2.0.0-SNAPSHOT<!-- ${POST-SNAPSHOT} --></version>
      </dependency>
      <dependency>
        <groupId>com.semanticcms</groupId><artifactId>semanticcms-core-model</artifactId><version>2.0.0-SNAPSHOT<!-- ${POST-SNAPSHOT} --></version>
      </dependency>
      <dependency>
        <groupId>com.semanticcms</groupId><artifactId>semanticcms-core-pages</artifactId><version>2.0.0-SNAPSHOT<!-- ${POST-SNAPSHOT} --></version>
      </dependency>
      <dependency>
        <groupId>com.semanticcms</groupId><artifactId>semanticcms-core-pages-local</artifactId><version>2.0.0-SNAPSHOT<!-- ${POST-SNAPSHOT} --></version>
      </dependency>
      <dependency>
        <groupId>com.semanticcms</groupId><artifactId>semanticcms-core-renderer</artifactId><version>2.0.0-SNAPSHOT<!-- ${POST-SNAPSHOT} --></version>
      </dependency>
      <dependency>
        <groupId>com.semanticcms</groupId><artifactId>semanticcms-core-renderer-html</artifactId><version>2.0.0-SNAPSHOT<!-- ${POST-SNAPSHOT} --></version>
      </dependency>
      <dependency>
        <groupId>com.semanticcms</groupId><artifactId>semanticcms-core-renderer-servlet</artifactId><version>2.0.0-SNAPSHOT<!-- ${POST-SNAPSHOT} --></version>
      </dependency>
      <dependency>
        <groupId>com.semanticcms</groupId><artifactId>semanticcms-core-resources</artifactId><version>2.0.0-SNAPSHOT<!-- ${POST-SNAPSHOT} --></version>
      </dependency>
      <dependency>
        <groupId>com.semanticcms</groupId><artifactId>semanticcms-core-servlet</artifactId><version>2.0.0-SNAPSHOT<!-- ${POST-SNAPSHOT} --></version>
      </dependency>
      <dependency>
        <groupId>com.semanticcms</groupId><artifactId>semanticcms-news-model</artifactId><version>2.0.0-SNAPSHOT<!-- ${POST-SNAPSHOT} --></version>
      </dependency>
      <dependency>
        <groupId>com.semanticcms</groupId><artifactId>semanticcms-news-renderer-html</artifactId><version>2.0.0-SNAPSHOT<!-- ${POST-SNAPSHOT} --></version>
      </dependency>
      <dependency>
        <groupId>com.semanticcms</groupId><artifactId>semanticcms-news-servlet</artifactId><version>2.0.0-SNAPSHOT<!-- ${POST-SNAPSHOT} --></version>
      </dependency>
      <dependency>
        <groupId>com.semanticcms</groupId><artifactId>semanticcms-section-model</artifactId><version>2.0.0-SNAPSHOT<!-- ${POST-SNAPSHOT} --></version>
      </dependency>
      <dependency>
        <groupId>com.semanticcms</groupId><artifactId>semanticcms-section-renderer-html</artifactId><version>2.0.0-SNAPSHOT<!-- ${POST-SNAPSHOT} --></version>
      </dependency>
      <dependency>
        <groupId>com.semanticcms</groupId><artifactId>semanticcms-section-servlet</artifactId><version>2.0.0-SNAPSHOT<!-- ${POST-SNAPSHOT} --></version>
      </dependency>
      <!-- Runtime Direct -->
      <dependency>
        <groupId>com.semanticcms</groupId><artifactId>semanticcms-core-pages-jspx</artifactId><version>2.0.0-SNAPSHOT<!-- ${POST-SNAPSHOT} --></version>
      </dependency>
      <!-- javaee-web-api-bom: <groupId>org.apache.taglibs</groupId><artifactId>taglibs-standard-impl</artifactId> -->
      <!-- Runtime Transitive -->
      <dependency>
        <groupId>com.aoapps</groupId><artifactId>ao-style</artifactId><version>2.0.1${POST-SNAPSHOT}</version>
      </dependency>
      <!-- BOM -->
      <dependency>
        <groupId>com.aoapps</groupId><artifactId>javaee-web-api-bom</artifactId><version>7.0.1${POST-SNAPSHOT}</version>
        <type>pom</type>
        <scope>import</scope>
      </dependency>
    </dependencies>
  </dependencyManagement>

  <dependencies>
    <!-- Direct -->
    <dependency>
      <groupId>com.aoapps</groupId><artifactId>ao-badges</artifactId>
    </dependency>
    <dependency>
      <groupId>com.aoapps</groupId><artifactId>ao-net-types</artifactId>
    </dependency>
    <dependency>
      <groupId>com.aoapps</groupId><artifactId>ao-servlet-util</artifactId>
    </dependency>
    <dependency>
      <groupId>com.aoapps</groupId><artifactId>ao-taglib</artifactId>
    </dependency>
    <dependency>
      <groupId>javax.servlet</groupId><artifactId>javax.servlet-api</artifactId>
    </dependency>
    <dependency>
      <groupId>javax.servlet.jsp</groupId><artifactId>javax.servlet.jsp-api</artifactId>
    </dependency>
    <dependency>
      <groupId>com.semanticcms</groupId><artifactId>semanticcms-changelog-taglib</artifactId>
    </dependency>
    <dependency>
      <groupId>com.semanticcms</groupId><artifactId>semanticcms-core-taglib</artifactId>
    </dependency>
    <dependency>
      <groupId>com.semanticcms</groupId><artifactId>semanticcms-section-taglib</artifactId>
    </dependency>
    <dependency>
      <groupId>org.apache.taglibs</groupId><artifactId>taglibs-standard-spec</artifactId>
    </dependency>
    <!-- Runtime Direct -->
    <dependency>
      <groupId>com.semanticcms</groupId><artifactId>semanticcms-core-pages-jspx</artifactId>
      <scope>runtime</scope>
    </dependency>
    <dependency>
      <groupId>org.apache.taglibs</groupId><artifactId>taglibs-standard-impl</artifactId>
      <scope>runtime</scope>
    </dependency>
  </dependencies>
</project><|MERGE_RESOLUTION|>--- conflicted
+++ resolved
@@ -25,11 +25,7 @@
   <modelVersion>4.0.0</modelVersion>
 
   <parent>
-<<<<<<< HEAD
     <groupId>com.semanticcms</groupId><artifactId>semanticcms-parent</artifactId><version>2.0.0-SNAPSHOT</version>
-=======
-    <groupId>com.semanticcms</groupId><artifactId>semanticcms-parent</artifactId><version>1.16.0-POST-SNAPSHOT</version>
->>>>>>> d6f0628b
     <relativePath>../../../parent/pom.xml</relativePath>
   </parent>
 
@@ -167,11 +163,7 @@
     <dependencies>
       <!-- Direct -->
       <dependency>
-<<<<<<< HEAD
         <groupId>com.aoapps</groupId><artifactId>ao-badges</artifactId><version>2.0.0-SNAPSHOT<!-- ${POST-SNAPSHOT} --></version>
-=======
-        <groupId>com.aoapps</groupId><artifactId>ao-badges</artifactId><version>1.10.0${POST-SNAPSHOT}</version>
->>>>>>> d6f0628b
       </dependency>
       <dependency>
         <groupId>com.aoapps</groupId><artifactId>ao-net-types</artifactId><version>2.0.2${POST-SNAPSHOT}</version>
